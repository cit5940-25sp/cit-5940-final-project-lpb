--- conflicted
+++ resolved
@@ -12,13 +12,10 @@
     private BoardSpace[][] board;
     private final Player playerOne;
     private final Player playerTwo;
-    private Player currentPlayer;
 
     public OthelloGame(Player playerOne, Player playerTwo) {
         this.playerOne = playerOne;
         this.playerTwo = playerTwo;
-        this.currentPlayer = playerOne;
-
         initBoard();
         // Set up initial board configuration
         board[3][3] = BoardSpace.getBoardSpace(3, 3, BoardSpace.SpaceType.WHITE);
@@ -46,14 +43,6 @@
     public Player getPlayerTwo() {
 
         return  playerTwo;
-    }
-
-    public Player getCurrentPlayer() {
-        return currentPlayer;
-    }
-
-    public void switchPlayer() {
-        currentPlayer = (currentPlayer == playerOne) ? playerTwo : playerOne;
     }
 
     /**
@@ -111,28 +100,10 @@
                 opponent.removeOwnedSpace(space);
             }
 
-<<<<<<< HEAD
-            // Set new owner and add to player's owned spaces
-            space.setType(actingPlayer.getColor());
-
-=======
->>>>>>> bfe5ccff
             // Get the flyweight instance for the new state (acting player's color)
             BoardSpace newSpace = BoardSpace.getBoardSpace(x, y, actingPlayer.getColor());
             // Update the board to point to this instance
             board[x][y] = newSpace;
-<<<<<<< HEAD
-            // Add the new instance to the acting player's owned list
-            actingPlayer.addOwnedSpace(space);
-        }
-    }
-
-
-    public Player getOtherPlayer() {
-        return (currentPlayer == playerOne) ? playerTwo : playerOne;
-    }
-
-=======
 
             // Add the new instance to the acting player's owned list
             actingPlayer.addOwnedSpace(newSpace); // This calls the method in Player.java
@@ -144,7 +115,6 @@
     }
 
 
->>>>>>> bfe5ccff
     /**
      * PART 1
      * TODO: Implement this method
@@ -192,7 +162,6 @@
             // This might happen if availableMoves map is inconsistent, log it.
             System.err.println("!!! takeSpaces: No origins found in availableMoves map for selectedDestination (" + selectedDestination.getX() + "," + selectedDestination.getY() + ")");
         }
-        switchPlayer();
     }
     /**
      * Helper method to flip all pieces between two spaces
@@ -244,20 +213,8 @@
      * @return the BoardSpace that was decided upon
      */
     public BoardSpace computerDecision(ComputerPlayer computer) {
-        BoardSpace move = computer.makeMove(board);
-        if (move == null) {
-            throw new IllegalStateException("Computer player returned null move");
-        }
-        return move;
-    }
-
-    public boolean isGameOver() {
-        Map<BoardSpace, List<BoardSpace>> p1Moves = getAvailableMoves(playerOne);
-        Map<BoardSpace, List<BoardSpace>> p2Moves = getAvailableMoves(playerTwo);
-
-        return getPlayerOne().getPlayerOwnedSpacesSpaces().size() +
-                getPlayerTwo().getPlayerOwnedSpacesSpaces().size() == 64 ||
-                (p1Moves.isEmpty() && p2Moves.isEmpty());
+
+        return computer.makeMove(board);
     }
 
 }