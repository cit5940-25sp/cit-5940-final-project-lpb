package othello.gamelogic;

import java.util.ArrayList;
import java.util.HashMap;
import java.util.List;
import java.util.Map;
import java.util.Objects; // Ensure Objects is imported for hashCode

/**
 * Abstract Player class for representing a player within the game.
 * All types of Players have a color and a set of owned spaces on the game board.
 */
public abstract class Player {
    // Use final for the list to prevent reassignment, though its contents are mutable
    private final List<BoardSpace> playerOwnedSpaces = new ArrayList<>();

    public List<BoardSpace> getPlayerOwnedSpacesSpaces() {
        return playerOwnedSpaces;
    }

    private BoardSpace.SpaceType color;
    public void setColor(BoardSpace.SpaceType color) {
        this.color = color;
    }

    public BoardSpace.SpaceType getColor() {
        return color;
    }

    /**
     * VALIDATION METHOD: Counts pieces of this player's color directly from the board.
     * @param board The current game board state.
     * @return The actual count of pieces on the board for this player.
     */
    private int countPiecesOnBoard(BoardSpace[][] board) {
        int count = 0;
        for (int i = 0; i < board.length; i++) {
            for (int j = 0; j < board[i].length; j++) {
                if (board[i][j] != null && board[i][j].getType() == this.color) {
                    count++;
                }
            }
        }
        return count;
    }

    /**
     * PART 1
     * Gets the available moves for this player given a certain board state.
     * This method will find destinations, empty spaces that are valid moves,
     * and map them to a list of origins that can traverse to those destinations.
     * @param board the board that will be evaluated for possible moves for this player
     * @return a map with a destination BoardSpace mapped to a List of origin BoardSpaces.
     */
    public Map<BoardSpace, List<BoardSpace>> getAvailableMoves(BoardSpace[][] board) {
        // --- START VALIDATION ---
        int actualBoardCount = countPiecesOnBoard(board);
        int listCount = playerOwnedSpaces.size();
        if (actualBoardCount != listCount) {
            System.err.println("STATE INCONSISTENCY DETECTED for Player " + this.color + " at start of getAvailableMoves!");
            System.err.println("  Count from playerOwnedSpaces list: " + listCount);
            System.err.println("  Actual count on board: " + actualBoardCount);
            // Optionally print list contents vs board contents for deeper debugging
            System.err.println("  List contains coords:");
            for(BoardSpace bs : playerOwnedSpaces) System.err.print(" ("+bs.getX()+","+bs.getY()+")");
            System.err.println();
            System.err.println("  Board contains coords:");
            for (int i = 0; i < board.length; i++) {
                for (int j = 0; j < board[i].length; j++) {
                    if (board[i][j] != null && board[i][j].getType() == this.color) {
                        System.err.print(" ("+i+","+j+")");
                    }
                }
            }
            System.err.println();
            // Depending on severity, you might want to throw an exception or try to recover
            // For now, we just log the error and continue
        }
        // --- END VALIDATION ---

        Map<BoardSpace, List<BoardSpace>> availableMoves = new HashMap<>();

        // Check all 8 possible directions
        int[] dx = {-1, -1, -1, 0, 0, 1, 1, 1};
        int[] dy = {-1, 0, 1, -1, 1, -1, 0, 1};

        if (playerOwnedSpaces.isEmpty()) {
            // Check if board count is also 0 for consistency
            if (actualBoardCount > 0) {
                System.err.println("Warning: playerOwnedSpaces is empty but board count for " + this.color + " is " + actualBoardCount);
            }
            System.out.println("No owned spaces found in list for player " + this.getColor() + ". Cannot calculate moves.");
            return availableMoves; // Return empty map if no pieces owned in the list
        }

        // (The rest of the getAvailableMoves method remains the same...)
        for (BoardSpace space : playerOwnedSpaces) {
            // Check if space is null - safety check
            if (space == null) {
                System.err.println("ERROR: Found null BoardSpace in playerOwnedSpaces for player " + this.getColor());
                continue; // Skip this iteration
            }
            int x = space.getX();
            int y = space.getY();
<<<<<<< HEAD
            System.out.println("Checking from origin: (" + x + "," + y + ")"); // 打印当前检查的起点

            // Check each direction from this piece
            for (int i = 0; i < 8; i++) {
                int newX = x + dx[i];
                int newY = y + dy[i];
                List<BoardSpace> flipped = new ArrayList<>();
                // Move in this direction until we find an empty space or edge
                while (newX >= 0 && newX < board.length &&
                        newY >= 0 && newY < board[0].length) {
                    BoardSpace current = board[newX][newY];
                    // If empty space, check if we have pieces to flip
                    if (current.getType() == BoardSpace.SpaceType.EMPTY) {
                        System.out.println("      Found EMPTY.");
=======
            // --- DEBUG ---
            // System.out.println("Checking from origin: (" + x + "," + y + ")"); // Reduced verbosity

            // Check each direction from this piece
            for (int i = 0; i < 8; i++) {
                int currentDx = dx[i];
                int currentDy = dy[i];
                int newX = x + currentDx;
                int newY = y + currentDy;
                List<BoardSpace> flipped = new ArrayList<>(); // Stores opponent pieces in this line

                // Move in this direction
                while (newX >= 0 && newX < board.length &&
                        newY >= 0 && newY < board[0].length) {

                    // Safety check for board content
                    if (board[newX] == null || board[newX][newY] == null) {
                        System.err.println("ERROR: Board position ("+newX+","+newY+") contains null!");
                        break; // Stop searching this direction if board state is invalid
                    }

                    BoardSpace current = board[newX][newY];

                    // If empty space
                    if (current.getType() == BoardSpace.SpaceType.EMPTY) {
                        // Only valid if we jumped over opponent pieces
>>>>>>> bfe5ccff
                        if (!flipped.isEmpty()) {
                            // --- DEBUG ---
                            // System.out.println("      VALID MOVE FOUND: Dest(" + current.getX() + "," + current.getY() + ") from Origin(" + x + "," + y + "). Flipped count: " + flipped.size());
                            // Valid move found - add to available moves
                            if (!availableMoves.containsKey(current)) {
                                availableMoves.put(current, new ArrayList<>());
                            }
                            // Add the origin piece to the list for this destination
                            // Check contains using coordinates explicitly for clarity, though equals should work
                            boolean originAlreadyAdded = false;
                            for(BoardSpace existingOrigin : availableMoves.get(current)) {
                                if (existingOrigin.getX() == space.getX() && existingOrigin.getY() == space.getY()) {
                                    originAlreadyAdded = true;
                                    break;
                                }
                            }
                            if (!originAlreadyAdded) {
                                availableMoves.get(current).add(space);
                            }
                        }
                        // Stop searching in this direction once an empty space is found
                        break;
                    }
                    // If opponent's piece, add to potential flips
                    else if (current.getType() != color) {
                        flipped.add(current);
                    }
                    // If our own piece, this line is blocked
                    else {
                        break;
                    }

                    // Move to the next space in this direction
                    newX += currentDx;
                    newY += currentDy;
                }
            }
        }
        return availableMoves;
    }


    /**
     * Adds a space to this player's owned spaces
     * @param space the space to add
     */
    public void addOwnedSpace(BoardSpace space) {
        if (space == null) {
            System.err.println("ERROR: Attempted to add null space for player " + this.color);
            return;
        }
        // Explicitly check using coordinates before adding
        boolean alreadyPresent = false;
        for (BoardSpace existingSpace : playerOwnedSpaces) {
            if (existingSpace.getX() == space.getX() && existingSpace.getY() == space.getY()) {
                alreadyPresent = true;
                break;
            }
        }

        if (!alreadyPresent) {
            playerOwnedSpaces.add(space);
        }
    }

    /**
     * Removes a space from this player's owned spaces using coordinates.
     * @param spaceToRemove the space indicating which coordinates to remove
     */
    public void removeOwnedSpace(BoardSpace spaceToRemove) {
        if (spaceToRemove == null) {
            System.err.println("ERROR: Attempted to remove null space for player " + this.color);
            return;
        }
        int indexToRemove = -1;
        // Find the index of the space with matching coordinates
        for (int i = 0; i < playerOwnedSpaces.size(); i++) {
            BoardSpace currentSpace = playerOwnedSpaces.get(i);
            if (currentSpace == null) { // Safety check inside loop
                System.err.println("ERROR: Found null space in list at index " + i + " for player " + this.color);
                continue;
            }
            // Explicitly use coordinates for matching
            if (currentSpace.getX() == spaceToRemove.getX() &&
                    currentSpace.getY() == spaceToRemove.getY()) {
                indexToRemove = i;
                break; // Found the first match
            }
        }

        // If found, remove by index
        if (indexToRemove != -1) {
            playerOwnedSpaces.remove(indexToRemove);
        }
    }

    // Override equals and hashCode if Player objects are stored in sets/maps based on color?
    // Currently not needed based on usage.
    @Override
    public boolean equals(Object o) {
        if (this == o) return true;
        if (o == null || getClass() != o.getClass()) return false;
        Player player = (Player) o;
        return color == player.color; // Players are equal if their color is the same
    }

    @Override
    public int hashCode() {
        return Objects.hash(color);
    }
}
<|MERGE_RESOLUTION|>--- conflicted
+++ resolved
@@ -102,22 +102,6 @@
             }
             int x = space.getX();
             int y = space.getY();
-<<<<<<< HEAD
-            System.out.println("Checking from origin: (" + x + "," + y + ")"); // 打印当前检查的起点
-
-            // Check each direction from this piece
-            for (int i = 0; i < 8; i++) {
-                int newX = x + dx[i];
-                int newY = y + dy[i];
-                List<BoardSpace> flipped = new ArrayList<>();
-                // Move in this direction until we find an empty space or edge
-                while (newX >= 0 && newX < board.length &&
-                        newY >= 0 && newY < board[0].length) {
-                    BoardSpace current = board[newX][newY];
-                    // If empty space, check if we have pieces to flip
-                    if (current.getType() == BoardSpace.SpaceType.EMPTY) {
-                        System.out.println("      Found EMPTY.");
-=======
             // --- DEBUG ---
             // System.out.println("Checking from origin: (" + x + "," + y + ")"); // Reduced verbosity
 
@@ -144,7 +128,6 @@
                     // If empty space
                     if (current.getType() == BoardSpace.SpaceType.EMPTY) {
                         // Only valid if we jumped over opponent pieces
->>>>>>> bfe5ccff
                         if (!flipped.isEmpty()) {
                             // --- DEBUG ---
                             // System.out.println("      VALID MOVE FOUND: Dest(" + current.getX() + "," + current.getY() + ") from Origin(" + x + "," + y + "). Flipped count: " + flipped.size());
@@ -183,6 +166,7 @@
                 }
             }
         }
+
         return availableMoves;
     }
 
@@ -255,4 +239,4 @@
     public int hashCode() {
         return Objects.hash(color);
     }
-}
+}