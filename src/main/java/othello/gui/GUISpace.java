package othello.gui;

import javafx.geometry.Point2D;
import javafx.scene.effect.DropShadow;
import javafx.scene.effect.Glow;
import javafx.scene.layout.Pane;
import javafx.scene.paint.Color;
import javafx.scene.shape.Circle;
import javafx.scene.shape.Rectangle;
import othello.gamelogic.BoardSpace;


/**
 * Represents a space on the GUI board.
 * Includes a Pane that hosts a Rectangle for a background and a Circle for the colored disc.
 */
public class GUISpace {
    public static final int SQUARE_SIZE = 70;

    private Pane squarePane;
    private Rectangle bg;
    private Circle disc;
    private BoardSpace.SpaceType type;
    private final int x;
    private final int y;

    private static final Color BOARD_COLOR = Color.web("#2E8B57");
    private static final Color HIGHLIGHT_COLOR = Color.web("#FFD700");
    private static final Color LEGAL_MOVE_COLOR = Color.web("#F5DEB3");

    public GUISpace(int x, int y, BoardSpace.SpaceType type) {
        this.x = x;
        this.y = y;
        this.type = type;
        setSquare();
        addOrUpdateDisc(type);
    }

    /**
     * Sets the position of the space in the GUI.
     */
    public void setSquare() {
        Point2D location = new Point2D(x * SQUARE_SIZE, y * SQUARE_SIZE);
        squarePane = new Pane();
        squarePane.setPrefHeight(SQUARE_SIZE);
        squarePane.setPrefWidth(SQUARE_SIZE);
        squarePane.setLayoutX(location.getX());
        squarePane.setLayoutY(location.getY());

        bg = new Rectangle(SQUARE_SIZE, SQUARE_SIZE);
<<<<<<< HEAD
        bg.setStroke(Color.web("#1E3F1E", 0.8));
        bg.setFill(BOARD_COLOR);
        bg.setArcWidth(15);
        bg.setArcHeight(15);
        bg.setEffect(new DropShadow(5, Color.gray(0.4)));

=======
        bg.setStroke(Color.BLACK);
        bg.setFill(Color.SEAGREEN);
>>>>>>> bfe5ccff
        squarePane.getChildren().add(bg);
    }

    /**
     * @return the visual square Pane
     */
    public Pane getSquare() {

        return squarePane;
    }

    /**
     * Sets the fill of the background Pane
     * @param color color given to the background Pane
     */
    public void setBgColor(Color color) {
        bg.setFill(color);
    }

    public void highlightAsLegalMove() {
        setBgColor(LEGAL_MOVE_COLOR);
    }

    public void resetBackground() {
        setBgColor(BOARD_COLOR);
    }

    public BoardSpace.SpaceType getType() {
        return type;
    }

    public void setDiscGlow(boolean enable) {
        if (disc != null) {
            disc.setEffect(enable ? new Glow(0.8) : null);
        }
    }

    /**
     * Adds a visual disc to this Pane, replacing the current disc or adding it to an empty space
     * @param type type or color of disc to add
     */
    public void addOrUpdateDisc(BoardSpace.SpaceType type) {
        if (squarePane.getChildren().contains(disc)) {
            squarePane.getChildren().remove(disc);
        }
        this.type = type;
        if (this.type == BoardSpace.SpaceType.BLACK || this.type == BoardSpace.SpaceType.WHITE) {
            disc = new Circle();
            int squareCenter = SQUARE_SIZE / 2;
            disc.setRadius(squareCenter - 5);
            disc.setFill(this.type.fill());
            disc.setStroke(Color.BLACK);
            disc.setCenterX(squareCenter);
            disc.setCenterY(squareCenter);
            squarePane.getChildren().add(disc);
        }
    }

    public Circle getDisc() {
        return disc;
    }
}<|MERGE_RESOLUTION|>--- conflicted
+++ resolved
@@ -1,21 +1,18 @@
 package othello.gui;
 
 import javafx.geometry.Point2D;
-import javafx.scene.effect.DropShadow;
-import javafx.scene.effect.Glow;
 import javafx.scene.layout.Pane;
 import javafx.scene.paint.Color;
 import javafx.scene.shape.Circle;
 import javafx.scene.shape.Rectangle;
 import othello.gamelogic.BoardSpace;
 
-
 /**
  * Represents a space on the GUI board.
  * Includes a Pane that hosts a Rectangle for a background and a Circle for the colored disc.
  */
 public class GUISpace {
-    public static final int SQUARE_SIZE = 70;
+    public static final int SQUARE_SIZE = 60;
 
     private Pane squarePane;
     private Rectangle bg;
@@ -23,10 +20,6 @@
     private BoardSpace.SpaceType type;
     private final int x;
     private final int y;
-
-    private static final Color BOARD_COLOR = Color.web("#2E8B57");
-    private static final Color HIGHLIGHT_COLOR = Color.web("#FFD700");
-    private static final Color LEGAL_MOVE_COLOR = Color.web("#F5DEB3");
 
     public GUISpace(int x, int y, BoardSpace.SpaceType type) {
         this.x = x;
@@ -46,19 +39,9 @@
         squarePane.setPrefWidth(SQUARE_SIZE);
         squarePane.setLayoutX(location.getX());
         squarePane.setLayoutY(location.getY());
-
         bg = new Rectangle(SQUARE_SIZE, SQUARE_SIZE);
-<<<<<<< HEAD
-        bg.setStroke(Color.web("#1E3F1E", 0.8));
-        bg.setFill(BOARD_COLOR);
-        bg.setArcWidth(15);
-        bg.setArcHeight(15);
-        bg.setEffect(new DropShadow(5, Color.gray(0.4)));
-
-=======
         bg.setStroke(Color.BLACK);
         bg.setFill(Color.SEAGREEN);
->>>>>>> bfe5ccff
         squarePane.getChildren().add(bg);
     }
 
@@ -66,7 +49,6 @@
      * @return the visual square Pane
      */
     public Pane getSquare() {
-
         return squarePane;
     }
 
@@ -76,24 +58,6 @@
      */
     public void setBgColor(Color color) {
         bg.setFill(color);
-    }
-
-    public void highlightAsLegalMove() {
-        setBgColor(LEGAL_MOVE_COLOR);
-    }
-
-    public void resetBackground() {
-        setBgColor(BOARD_COLOR);
-    }
-
-    public BoardSpace.SpaceType getType() {
-        return type;
-    }
-
-    public void setDiscGlow(boolean enable) {
-        if (disc != null) {
-            disc.setEffect(enable ? new Glow(0.8) : null);
-        }
     }
 
     /**
@@ -116,8 +80,4 @@
             squarePane.getChildren().add(disc);
         }
     }
-
-    public Circle getDisc() {
-        return disc;
-    }
 }