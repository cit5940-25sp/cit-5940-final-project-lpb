--- conflicted
+++ resolved
@@ -1,13 +1,7 @@
 package othello.gui;
 
-<<<<<<< HEAD
-import javafx.animation.*;
-import javafx.application.Platform;
-import javafx.event.ActionEvent;
-=======
 import javafx.animation.KeyFrame;
 import javafx.animation.Timeline;
->>>>>>> bfe5ccff
 import javafx.event.EventHandler;
 import javafx.fxml.FXML;
 import javafx.scene.control.Button;
@@ -17,22 +11,15 @@
 import javafx.scene.paint.Color;
 import javafx.scene.shape.Circle;
 import javafx.util.Duration;
-<<<<<<< HEAD
-import othello.gamelogic.*;
-=======
 import othello.gamelogic.BoardSpace;
 import othello.gamelogic.ComputerPlayer;
 import othello.gamelogic.HumanPlayer;
 import othello.gamelogic.OthelloGame;
 import othello.gamelogic.Player;
 import othello.gui.GUISpace;
->>>>>>> bfe5ccff
-
-import java.util.ArrayList;
+
 import java.util.List;
 import java.util.Map;
-import java.util.Objects;
-
 
 /**
  * Manages the interaction between model and view of the game, with a 30s per-turn timer.
@@ -45,27 +32,7 @@
     @FXML private Button computerTurnBtn;
     @FXML private Label timerLabel;
 
-<<<<<<< HEAD
-    @FXML
-    private Button computerTurnBtn;
-
-    @FXML
-    private Label scoreLabel;
-    @FXML
-    private Label timeLabel;
     private OthelloGame og;
-
-    private Timeline gameTimer;
-    private int timeRemaining = 30;
-
-    // Private variables
-    @FXML
-    private Button startButton;
-
-    private int skippedTurns;
-=======
-    private OthelloGame og;
->>>>>>> bfe5ccff
     private GUISpace[][] guiBoard;
     private Player currentPlayer;
     private int skippedTurns;
@@ -74,170 +41,18 @@
     private Timeline turnTimer;
     private int timeRemaining;
 
-
-
-    @FXML
-    public void initialize() {
-        System.out.println("Initializing components...");
-        System.out.println("computerTurnBtn: " + (computerTurnBtn != null));
-
-        gameTimer = new Timeline(
-                new KeyFrame(Duration.seconds(1), e -> {
-                    if (og != null) {
-                        timeRemaining--;
-                        updateTimeDisplay();
-                        if (timeRemaining <= 0) {
-                            timeOut();
-                        }
-                    }
-                })
-        );
-        gameTimer.setCycleCount(Timeline.INDEFINITE);
-    }
-
-//    private void initGameTimer() {
-//        if (timeLabel == null) return;
-//
-//        timeLabel.getStyleClass().add("dynamic-timer");
-//
-//        gameTimer = new Timeline(
-//                new KeyFrame(Duration.seconds(1), e -> {
-//                    timeRemaining--;
-//                    updateTimeDisplay();
-//                    if (timeRemaining <= 0) timeOut();
-//                })
-//        );
-//        gameTimer.setCycleCount(Timeline.INDEFINITE);
-//        resetTimer();
-//    }
-
-    private void updateTimeDisplay() {
-        if (timeLabel != null) {
-            Platform.runLater(() -> {
-
-                String timerText = String.format("⏱ %02d", timeRemaining);
-                timeLabel.setText(timerText);
-
-                if (timeRemaining <= 10) {
-                    timeLabel.getStyleClass().add("urgent");
-                    flashTimerWarning();
-                } else {
-                    timeLabel.getStyleClass().remove("urgent");
-                }
-            });
-        }
-    }
-    private void flashTimerWarning() {
-        if (timeLabel != null) {
-            FadeTransition ft = new FadeTransition(Duration.millis(300), timeLabel);
-            ft.setFromValue(1.0);
-            ft.setToValue(0.3);
-            ft.setCycleCount(4);
-            ft.setAutoReverse(true);
-            ft.play();
-        }
-    }
-
-    private void timeOut() {
-        System.out.println("Time out for " + og.getCurrentPlayer().getColor() + " player!");
-
-        if (gameTimer != null) {
-            gameTimer.stop();
-        }
-
-        Platform.runLater(() -> {
-            turnLabel.setText("TIME OUT! " + og.getCurrentPlayer().getColor() + " skipped!");
-        });
-
-        Player timedOutPlayer = og.getCurrentPlayer();
-
-        // 4. Immediately switch to opponent's turn (regardless of whether current player is Human or AI)
-        og.switchPlayer(); // Ensure switchPlayer() is implemented in OthelloGame
-        resetTimer();      // Reset timer for the opponent
-
-        // 5. Handle game flow
-        if (timedOutPlayer instanceof HumanPlayer) {
-            // If human player timed out, immediately start opponent's turn
-            takeTurn(og.getCurrentPlayer());
-        } else {
-            // If AI timed out (unlikely but possible), also switch turns
-            takeTurn(og.getCurrentPlayer());
-        }
-
-        // 6. Check if game has ended
-        checkGameEndCondition();
-    }
-
-    private void checkGameEndCondition() {
-        // Get valid moves for both players
-        Map<BoardSpace, List<BoardSpace>> p1Moves = og.getAvailableMoves(og.getPlayerOne());
-        Map<BoardSpace, List<BoardSpace>> p2Moves = og.getAvailableMoves(og.getPlayerTwo());
-
-        // Check game end conditions
-        boolean boardFull = og.getPlayerOne().getPlayerOwnedSpacesSpaces().size() +
-                og.getPlayerTwo().getPlayerOwnedSpacesSpaces().size() == 64;
-        boolean noValidMoves = p1Moves.isEmpty() && p2Moves.isEmpty();
-
-        if (boardFull || noValidMoves) {
-            gameOver();
-        }
-    }
-
-    private void resetTimer() {
-        if (og == null) return;
-
-        timeRemaining = 30; // Reset to 30 seconds
-        updateTimeDisplay();
-
-        // Only start timer if current player is human
-        if (og.getCurrentPlayer() instanceof HumanPlayer) {
-            if (gameTimer != null) {
-                gameTimer.playFromStart();
-            }
-        } else {
-            // If it's AI's turn, stop timer (AI doesn't need timer)
-            if (gameTimer != null) {
-                gameTimer.stop();
-            }
-        }
-    }
     /**
      * Called by App.start(): initialize game and UI.
      */
     public void initGame(String arg1, String arg2) {
-<<<<<<< HEAD
-        // 1. Null check for UI components (added startButton check)
-        if (gameBoard == null || turnLabel == null || turnCircle == null ||
-                timeLabel == null || startButton == null) {
-            System.err.println("Error: Some UI components are not initialized!");
-            Platform.exit();
-            return;
-=======
         Player p1;
         if ("human".equals(arg1)) {
             p1 = new HumanPlayer(BoardSpace.SpaceType.BLACK);
         } else {
             p1 = new ComputerPlayer(arg1);
->>>>>>> bfe5ccff
         }
         p1.setColor(BoardSpace.SpaceType.BLACK);
 
-<<<<<<< HEAD
-        // 2. Initialize players
-        Player playerOne = arg1.equals("human") ?
-                new HumanPlayer(BoardSpace.SpaceType.BLACK) :
-                new ComputerPlayer(arg1);
-        Player playerTwo = arg2.equals("human") ?
-                new HumanPlayer(BoardSpace.SpaceType.WHITE) :
-                new ComputerPlayer(arg2);
-
-        // 3. Set player colors
-        playerOne.setColor(BoardSpace.SpaceType.BLACK);
-        playerTwo.setColor(BoardSpace.SpaceType.WHITE);
-
-        // 4. Initialize game logic
-        og = new OthelloGame(playerOne, playerTwo);
-=======
         Player p2;
         if ("human".equals(arg2)) {
             p2 = new HumanPlayer(BoardSpace.SpaceType.WHITE);
@@ -247,46 +62,10 @@
         p2.setColor(BoardSpace.SpaceType.WHITE);
 
         og = new OthelloGame(p1, p2);
->>>>>>> bfe5ccff
         guiBoard = new GUISpace[8][8];
         displayBoard();
         initSpaces();
 
-<<<<<<< HEAD
-        // 5. Initialize timer but don't start it
-        timeRemaining = 30;
-        updateTimeDisplay();
-        gameTimer.stop();
-
-        // 6. Setup UI for preparation phase
-        Platform.runLater(() -> {
-            turnText(playerOne); // Display current player info
-            startButton.setVisible(true); // Show ready button
-            startButton.setText("READY TO START");
-            computerTurnBtn.setVisible(false); // Hide computer turn button
-
-            // Disable board interaction until ready
-            gameBoard.setDisable(true);
-        });
-    }
-    /**
-     * Displays the board initially, adding the GUI squares into the window.
-     * Also adds the initial state of the board with black and white taking spaces at the center.
-     */
-    @FXML
-    protected void displayBoard() {
-        BoardSpace[][] board = og.getBoard();
-        double boardWidth = board.length * GUISpace.SQUARE_SIZE;
-        double boardHeight = board[0].length * GUISpace.SQUARE_SIZE;
-        gameBoard.setPrefSize(boardWidth, boardHeight);
-
-        for (BoardSpace[] spaces : board) {
-            for (BoardSpace space : spaces) {
-                GUISpace guiSpace = new GUISpace(space.getX(), space.getY(), space.getType());
-                Pane square = guiSpace.getSquare();
-                gameBoard.getChildren().add(square);
-                guiBoard[space.getX()][space.getY()] = guiSpace;
-=======
         skippedTurns = 0;
         currentPlayer = p1;
         updateTurnText();
@@ -302,7 +81,6 @@
                 GUISpace gs = new GUISpace(space.getX(), space.getY(), space.getType());
                 gameBoard.getChildren().add(gs.getSquare());
                 guiBoard[space.getX()][space.getY()] = gs;
->>>>>>> bfe5ccff
             }
         }
     }
@@ -320,79 +98,6 @@
         guiBoard[4][3].addOrUpdateDisc(BoardSpace.SpaceType.BLACK);
     }
 
-<<<<<<< HEAD
-    /**
-     * Displays the score of the board and the current turn.
-     */
-    @FXML
-    protected void turnText(Player player) {
-        // 1. Set piece color (moved to independent display area)
-        turnCircle.setFill(player.getColor().fill());
-
-        // 2. Generate status text (removed emoji since piece is now displayed separately)
-        String playerType = player instanceof HumanPlayer ? "Human" : "AI";
-        String statusText = String.format("%s's Turn\n(%s)",
-                player.getColor(),
-                playerType);
-
-        // 3. Update status label
-        turnLabel.setText(statusText);
-
-        // 4. Update score display (optimized format)
-        if (scoreLabel != null && og != null) {
-            int blackScore = og.getPlayerOne().getPlayerOwnedSpacesSpaces().size();
-            int whiteScore = og.getPlayerTwo().getPlayerOwnedSpacesSpaces().size();
-
-            // More concise score format (removed duplicate emoji)
-            scoreLabel.setText(String.format("Black: %02d   White: %02d",
-                    blackScore,
-                    whiteScore));
-
-            // 5. Dynamically adjust score text color
-            Platform.runLater(() -> {
-                if (blackScore > whiteScore) {
-                    scoreLabel.setStyle("-fx-text-fill: #000000;");
-                } else if (whiteScore > blackScore) {
-                    scoreLabel.setStyle("-fx-text-fill: #ffffff;");
-                } else {
-                    scoreLabel.setStyle("-fx-text-fill: #cccccc;");
-                }
-            });
-        }
-
-        // 6. Progress bar support (requires adding ProgressBar component in FXML)
-        // if (progressBar != null) {
-        //     double progress = (blackScore + whiteScore) / 64.0;
-        //     progressBar.setProgress(progress);
-        // }
-    }
-
-    /**
-     * Displays the score of the board.
-     */
-    @FXML
-    protected void skipTurnText(Player player) {
-        turnLabel.setText(
-                "Skipped " + player.getColor() + " due to no moves available! " + otherPlayer(player).getColor() + "'s Turn\n" +
-                        og.getPlayerOne().getColor() + ": " + og.getPlayerOne().getPlayerOwnedSpacesSpaces().size() + " - " +
-                        og.getPlayerTwo().getColor() + ": " + og.getPlayerTwo().getPlayerOwnedSpacesSpaces().size());
-    }
-
-    /**
-     * Either shows moves for humans or makes a decision for a computer.
-     * @param player player to take a turn for, whether its human or computer
-     */
-    @FXML
-    protected void takeTurn(Player player) {
-        if (computerTurnBtn == null) {
-            System.err.println("Warning: computerTurnBtn is null!");
-            return;
-        }
-
-        Objects.requireNonNull(computerTurnBtn, "Computer button not initialized");
-
-        if (player instanceof HumanPlayer human) {
-=======
     @FXML
     protected void takeTurn(Player player) {
         currentPlayer = player;
@@ -400,7 +105,6 @@
         startTurnTimer();
 
         if (player instanceof HumanPlayer) {
->>>>>>> bfe5ccff
             computerTurnBtn.setVisible(false);
             showMoves((HumanPlayer) player);
         } else {
@@ -434,46 +138,6 @@
         });
     }
 
-<<<<<<< HEAD
-    /**
-     * Gets the computer decision, then selects the space.
-     * @paramplayer a reference to the current computer player (could be player 1 or 2)
-     */
-    @FXML
-    protected void computerDecision(ComputerPlayer computer) {
-        Map<BoardSpace, List<BoardSpace>> availableMoves = og.getAvailableMoves(computer);
-        if (availableMoves == null || availableMoves.isEmpty()) {
-            if (og.getPlayerOne().getPlayerOwnedSpacesSpaces().size() +
-                    og.getPlayerTwo().getPlayerOwnedSpacesSpaces().size() != 64 && skippedTurns != 2) {
-                skipTurnText(computer);
-                takeTurn(otherPlayer(computer));
-                skippedTurns++;
-            } else {
-                gameOver();
-            }
-            return;
-        }
-
-        try {
-            BoardSpace selectedDestination = og.computerDecision(computer);
-            og.takeSpaces(computer, otherPlayer(computer), availableMoves, selectedDestination);
-            updateGUIBoardWithAnimation(computer, availableMoves, selectedDestination);
-
-            clearBoard();
-            displayBoard();
-            turnText(otherPlayer(computer));
-            takeTurn(otherPlayer(computer));
-
-            resetTimer();
-        } catch (IllegalStateException e) {
-
-            skipTurnText(computer);
-            takeTurn(otherPlayer(computer));
-        }
-
-        checkGameEndCondition();
-
-=======
     @FXML
     protected void computerDecision(ComputerPlayer player) {
         Map<BoardSpace, List<BoardSpace>> moves = og.getAvailableMoves(player);
@@ -494,49 +158,14 @@
             turnLabel.setText("Skipped " + currentPlayer.getColor() + "!");
             takeTurn(otherPlayer());
         }
->>>>>>> bfe5ccff
-    }
-
-    @FXML
-<<<<<<< HEAD
-    protected void selectSpace(Player player, Map<BoardSpace, List<BoardSpace>> availableMoves, BoardSpace selectedDestination) {
-        // Remove other handlers by reinitializing empty spaces where they are
-        for (BoardSpace destination : availableMoves.keySet()) {
-            GUISpace guiSpace = guiBoard[destination.getX()][destination.getY()];
-            if (destination != selectedDestination) {
-                // Reinit unselected spaces, to remove event handlers
-                og.getBoard()[destination.getX()][destination.getY()] =
-                        new BoardSpace(destination.getX(), destination.getY(), BoardSpace.SpaceType.EMPTY);
-                gameBoard.getChildren().remove(guiSpace.getSquare());
-                GUISpace newGuiSpace = new GUISpace(destination.getX(), destination.getY(), BoardSpace.SpaceType.EMPTY);
-                Pane newSquare = newGuiSpace.getSquare();
-                gameBoard.getChildren().add(newSquare);
-                guiBoard[destination.getX()][destination.getY()] = guiSpace;
-            } else {
-                og.getBoard()[destination.getX()][destination.getY()] =
-                        new BoardSpace(destination.getX(), destination.getY(), player.getColor());
-                gameBoard.getChildren().remove(guiSpace.getSquare());
-                GUISpace newGuiSpace = new GUISpace(destination.getX(), destination.getY(), player.getColor());
-                Pane newSquare = newGuiSpace.getSquare();
-                gameBoard.getChildren().add(newSquare);
-                guiBoard[destination.getX()][destination.getY()] = guiSpace;
-            }
-        }
-
-        // Recolor the bg of the destination
-        GUISpace guiSpace = guiBoard[selectedDestination.getX()][selectedDestination.getY()];
-        guiSpace.setBgColor(Color.LIMEGREEN);
-
-        // From all origins, path to the destination and take spaces
-        og.takeSpaces(player, otherPlayer(player), availableMoves, selectedDestination);
-        updateGUIBoardWithAnimation(player, availableMoves, selectedDestination);
-=======
+    }
+
+    @FXML
     protected void selectSpace(Player player,
                                Map<BoardSpace, List<BoardSpace>> moves,
                                BoardSpace dest) {
         processMove(player, dest, moves);
     }
->>>>>>> bfe5ccff
 
     private void processMove(Player player,
                              BoardSpace dest,
@@ -548,13 +177,6 @@
         takeTurn(otherPlayer());
     }
 
-<<<<<<< HEAD
-        // Next opponent turn
-        turnText(otherPlayer(player));
-        takeTurn(otherPlayer(player));
-
-        resetTimer();
-=======
     private void updateTurnText() {
         int p1 = og.getPlayerOne().getPlayerOwnedSpacesSpaces().size();
         int p2 = og.getPlayerTwo().getPlayerOwnedSpacesSpaces().size();
@@ -562,97 +184,15 @@
         turnLabel.setText(currentPlayer.getColor() + "'s Turn (" +
                 (currentPlayer instanceof HumanPlayer ? "Human" : "Computer") + ")\n" +
                 "B: " + p1 + " - W: " + p2);
->>>>>>> bfe5ccff
-    }
-
-    @FXML
-<<<<<<< HEAD
-    protected void updateGUIBoardWithAnimation(Player player,
-                                               Map<BoardSpace, List<BoardSpace>> availableMoves,
-                                               BoardSpace selectedDestination) {
-
-        GUISpace destinationSpace = guiBoard[selectedDestination.getX()][selectedDestination.getY()];
-        Circle disc = destinationSpace.getDisc();
-
-        if (disc != null) {
-            ScaleTransition placeAnim = new ScaleTransition(Duration.millis(200), disc);
-            placeAnim.setFromX(0.1);
-            placeAnim.setFromY(0.1);
-            placeAnim.setToX(1.0);
-            placeAnim.setToY(1.0);
-            placeAnim.play();
-        }
-
-
-        Timeline flipTimeline = new Timeline();
-        int delay = 0;
-
-        for (BoardSpace origin : availableMoves.get(selectedDestination)) {
-            List<BoardSpace> path = calculatePath(origin, selectedDestination);
-
-            for (BoardSpace space : path) {
-                GUISpace guiSpace = guiBoard[space.getX()][space.getY()];
-                Circle flipDisc = guiSpace.getDisc();
-
-                if (flipDisc != null) {
-                    KeyFrame flipFrame = new KeyFrame(
-                            Duration.millis(delay),
-                            e -> {
-                                RotateTransition rt = new RotateTransition(Duration.millis(150), flipDisc);
-                                rt.setFromAngle(0.0);
-                                rt.setToAngle(180.0);
-                                rt.setOnFinished(event -> guiSpace.addOrUpdateDisc(player.getColor()));
-                                rt.play();
-                            }
-                    );
-                    flipTimeline.getKeyFrames().add(flipFrame);
-                    delay += 100;
-                }
-            }
-        }
-
-        flipTimeline.setOnFinished(e -> {
-            clearBoard();
-            displayBoard();
-            resetTimer();
-        });
-        flipTimeline.play();
-    }
-
-    private List<BoardSpace> calculatePath(BoardSpace start, BoardSpace end) {
-        List<BoardSpace> path = new ArrayList<>();
-        int x1 = start.getX(), y1 = start.getY();
-        int x2 = end.getX(), y2 = end.getY();
-
-        int dx = Integer.compare(x2, x1);
-        int dy = Integer.compare(y2, y1);
-
-        int x = x1 + dx;
-        int y = y1 + dy;
-
-        while (x != x2 || y != y2) {
-            path.add(og.getBoard()[x][y]);
-            x += dx;
-            y += dy;
-        }
-
-        return path;
-    }
-
-    private void addFlipAnimation(Timeline timeline, int x, int y, BoardSpace.SpaceType type, int delay) {
-        KeyFrame keyFrame = new KeyFrame(
-                Duration.millis(delay),
-                e -> guiBoard[x][y].addOrUpdateDisc(type)
-        );
-        timeline.getKeyFrames().add(keyFrame);
-=======
+    }
+
+    @FXML
     protected void gameOver() {
         int p1 = og.getPlayerOne().getPlayerOwnedSpacesSpaces().size();
         int p2 = og.getPlayerTwo().getPlayerOwnedSpacesSpaces().size();
         String result = p1 == p2 ? "Tie!" : (p1 > p2 ? "Black wins!" : "White wins!");
         turnLabel.setText("GAME OVER: " + result + " (" + p1 + "-" + p2 + ")");
         stopTurnTimer();
->>>>>>> bfe5ccff
     }
 
     private void startTurnTimer() {
@@ -675,43 +215,6 @@
         }
     }
 
-<<<<<<< HEAD
-    @FXML
-    protected void computerDecision(ActionEvent event) {
-        if (og != null && og.getCurrentPlayer() instanceof ComputerPlayer) {
-            computerDecision((ComputerPlayer) og.getCurrentPlayer());
-        }
-    }
-
-    @FXML
-    protected void startGame(ActionEvent event) {
-        // 1. Hide the ready button
-        startButton.setVisible(false);
-
-        // 2. Enable board interaction
-        gameBoard.setDisable(false);
-
-        // 3. Show game start notification
-        turnLabel.setText("GAME STARTED!");
-
-        // 4. If human player goes first, start the timer
-        if (og.getCurrentPlayer() instanceof HumanPlayer) {
-            gameTimer.playFromStart();
-        }
-
-        // 5. Begin the first turn
-        takeTurn(og.getCurrentPlayer());
-
-        // 6. Add visual feedback
-        FadeTransition ft = new FadeTransition(Duration.seconds(1), turnLabel);
-        ft.setFromValue(1.0);
-        ft.setToValue(0.3);
-        ft.setCycleCount(2);
-        ft.setAutoReverse(true);
-        ft.play();
-    }
-
-=======
     private void onTurnTimeout() {
         turnLabel.setText("Time up for " + currentPlayer.getColor());
         handleNoMoves();
@@ -725,5 +228,4 @@
     private Player otherPlayer() {
         return currentPlayer == og.getPlayerOne() ? og.getPlayerTwo() : og.getPlayerOne();
     }
->>>>>>> bfe5ccff
 }