<?xml version="1.0" encoding="UTF-8"?>

<?import javafx.scene.control.*?>
<?import javafx.scene.layout.*?>
<?import javafx.scene.shape.*?>
<?import javafx.scene.text.*?>
<?import javafx.geometry.Insets?>

<<<<<<< HEAD
<BorderPane maxHeight="-Infinity" maxWidth="-Infinity" minHeight="-Infinity" minWidth="-Infinity"
            prefHeight="600.0" prefWidth="960.0"
            xmlns="http://javafx.com/javafx/17.0.2-ea"
            xmlns:fx="http://javafx.com/fxml/1"
            fx:controller="othello.gui.GameController"
            stylesheets="@style.css">

   <!-- Left game board section -->
   <left>
      <StackPane styleClass="board-container">
         <!-- Using StackPane to ensure centering -->
         <Pane fx:id="gameBoard" styleClass="game-board">
            <!-- Board tiles will be added dynamically through code -->
         </Pane>
      </StackPane>
   </left>

   <!-- Right control panel section -->
   <right>
      <VBox styleClass="control-panel" prefWidth="350" spacing="0" alignment="CENTER">
         <!-- Top flexible spacer (for layout purposes) -->
         <Region VBox.vgrow="ALWAYS" minHeight="50"/>

         <!-- Main content group (keeping original structure) -->
         <VBox alignment="CENTER" spacing="15">
            <!-- Status indicator row -->
            <HBox alignment="CENTER" spacing="10">
               <Circle fx:id="turnCircle" radius="15" styleClass="turn-indicator"/>
               <Label fx:id="turnLabel" styleClass="status-text"/>
            </HBox>

            <!-- Timer section -->
            <VBox alignment="CENTER" spacing="5">
               <Label text="TIME REMAINING" styleClass="section-title"/>
               <HBox alignment="CENTER" spacing="5">
                  <Label fx:id="timeLabel" text="00:30" styleClass="timer-countdown"/>
               </HBox>
            </VBox>

            <!-- Score section -->
            <VBox alignment="CENTER" spacing="5">
               <Label text="SCORE" styleClass="section-title"/>
               <Label fx:id="scoreLabel" styleClass="score-display"/>
            </VBox>

            <!-- Button group -->
            <VBox alignment="CENTER" spacing="10">
               <Button fx:id="startButton" text="Ready to Start"
                       styleClass="start-button"
                       onAction="#startGame"/>
               <Button fx:id="computerTurnBtn"
                       text="Take Computer Turn"
                       styleClass="action-button"
                       onAction="#computerDecision"/>
            </VBox>
         </VBox>

         <!-- Bottom flexible spacer (for layout purposes) -->
         <Region VBox.vgrow="ALWAYS" minHeight="50"/>
      </VBox>
=======
<BorderPane prefHeight="600.0" prefWidth="960.0"
            xmlns="http://javafx.com/javafx/17.0.2-ea"
            xmlns:fx="http://javafx.com/fxml/1"
            fx:controller="othello.gui.GameController">

   <!-- ===== 左侧：棋盘（居中） ===== -->
   <left>
      <StackPane alignment="CENTER" prefWidth="650.0">
         <Pane fx:id="gameBoard"
               prefHeight="480.0" prefWidth="480.0"
               style="-fx-border-color: darkgrey; -fx-border-width: 1;"/>
      </StackPane>
   </left>

   <!-- ===== 右侧：控制面板 + 计时器 ===== -->
   <right>
      <Pane prefHeight="600.0" prefWidth="310.0"
            style="-fx-background-color: linear-gradient(to bottom, #28475b, #3e7f9a);
                     -fx-border-color: black; -fx-border-width: 0 0 0 2;">

         <BorderPane prefHeight="600.0" prefWidth="310.0">
            <center>
               <VBox alignment="CENTER" spacing="8.0">
                  <padding>
                     <Insets top="20" right="20" bottom="20" left="20"/>
                  </padding>

                  <!-- 当前回合显示 -->
                  <Circle fx:id="turnCircle" radius="30.0"
                          stroke="BLACK" strokeType="INSIDE"/>

                  <Label fx:id="turnLabel" text="Turn" textFill="WHITE">
                     <font><Font name="System Bold" size="24.0"/></font>
                  </Label>

                  <!-- 电脑落子按钮 -->
                  <Button fx:id="computerTurnBtn" text="Take Computer Turn">
                     <font><Font size="16.0"/></font>
                  </Button>

                  <!-- 计时器 -->
                  <Label text="TIME REMAINING" textFill="WHITE">
                     <font><Font size="16.0"/></font>
                  </Label>

                  <Label fx:id="timerLabel" text="30" textFill="LIMEGREEN">
                     <font><Font name="System Bold" size="36.0"/></font>
                  </Label>
               </VBox>
            </center>
         </BorderPane>
      </Pane>
>>>>>>> bfe5ccff
   </right>

</BorderPane><|MERGE_RESOLUTION|>--- conflicted
+++ resolved
@@ -6,68 +6,6 @@
 <?import javafx.scene.text.*?>
 <?import javafx.geometry.Insets?>
 
-<<<<<<< HEAD
-<BorderPane maxHeight="-Infinity" maxWidth="-Infinity" minHeight="-Infinity" minWidth="-Infinity"
-            prefHeight="600.0" prefWidth="960.0"
-            xmlns="http://javafx.com/javafx/17.0.2-ea"
-            xmlns:fx="http://javafx.com/fxml/1"
-            fx:controller="othello.gui.GameController"
-            stylesheets="@style.css">
-
-   <!-- Left game board section -->
-   <left>
-      <StackPane styleClass="board-container">
-         <!-- Using StackPane to ensure centering -->
-         <Pane fx:id="gameBoard" styleClass="game-board">
-            <!-- Board tiles will be added dynamically through code -->
-         </Pane>
-      </StackPane>
-   </left>
-
-   <!-- Right control panel section -->
-   <right>
-      <VBox styleClass="control-panel" prefWidth="350" spacing="0" alignment="CENTER">
-         <!-- Top flexible spacer (for layout purposes) -->
-         <Region VBox.vgrow="ALWAYS" minHeight="50"/>
-
-         <!-- Main content group (keeping original structure) -->
-         <VBox alignment="CENTER" spacing="15">
-            <!-- Status indicator row -->
-            <HBox alignment="CENTER" spacing="10">
-               <Circle fx:id="turnCircle" radius="15" styleClass="turn-indicator"/>
-               <Label fx:id="turnLabel" styleClass="status-text"/>
-            </HBox>
-
-            <!-- Timer section -->
-            <VBox alignment="CENTER" spacing="5">
-               <Label text="TIME REMAINING" styleClass="section-title"/>
-               <HBox alignment="CENTER" spacing="5">
-                  <Label fx:id="timeLabel" text="00:30" styleClass="timer-countdown"/>
-               </HBox>
-            </VBox>
-
-            <!-- Score section -->
-            <VBox alignment="CENTER" spacing="5">
-               <Label text="SCORE" styleClass="section-title"/>
-               <Label fx:id="scoreLabel" styleClass="score-display"/>
-            </VBox>
-
-            <!-- Button group -->
-            <VBox alignment="CENTER" spacing="10">
-               <Button fx:id="startButton" text="Ready to Start"
-                       styleClass="start-button"
-                       onAction="#startGame"/>
-               <Button fx:id="computerTurnBtn"
-                       text="Take Computer Turn"
-                       styleClass="action-button"
-                       onAction="#computerDecision"/>
-            </VBox>
-         </VBox>
-
-         <!-- Bottom flexible spacer (for layout purposes) -->
-         <Region VBox.vgrow="ALWAYS" minHeight="50"/>
-      </VBox>
-=======
 <BorderPane prefHeight="600.0" prefWidth="960.0"
             xmlns="http://javafx.com/javafx/17.0.2-ea"
             xmlns:fx="http://javafx.com/fxml/1"
@@ -120,7 +58,6 @@
             </center>
          </BorderPane>
       </Pane>
->>>>>>> bfe5ccff
    </right>
 
 </BorderPane>