--- conflicted
+++ resolved
@@ -61,26 +61,15 @@
     }
 
     @Test
-<<<<<<< HEAD
-    void testInitBoard() {
-=======
     void initBoard() {
->>>>>>> 2df1e070
         BoardSpace[][] board = game.getBoard();
 
         for (int i = 0; i < OthelloGame.GAME_BOARD_SIZE; i++) {
             for (int j = 0; j < OthelloGame.GAME_BOARD_SIZE; j++) {
-<<<<<<< HEAD
-                if ((i == 3 && j == 4) || (i == 4 && j == 3)) {
-                    assertEquals(BoardSpace.SpaceType.BLACK, board[i][j].getType());
-                } else if ((i == 3 && j == 3) || (i == 4 && j == 4)) {
-                    assertEquals(BoardSpace.SpaceType.WHITE, board[i][j].getType());
-=======
                 if ((i == 3 && j == 3) || (i == 4 && j == 4)) {
                     assertEquals(BoardSpace.SpaceType.WHITE, board[i][j].getType());
                 } else if ((i == 3 && j == 4) || (i == 4 && j == 3)) {
                     assertEquals(BoardSpace.SpaceType.BLACK, board[i][j].getType());
->>>>>>> 2df1e070
                 } else {
                     assertEquals(BoardSpace.SpaceType.EMPTY, board[i][j].getType());
                 }
