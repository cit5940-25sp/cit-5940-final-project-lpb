import org.junit.jupiter.api.Test;

import static org.junit.jupiter.api.Assertions.assertEquals;

public class HelloWorldTest {

    @Test
    public void testSayHello() {
        assertEquals("Hello, World!", HelloWorld.sayHello());
    }

    @Test
    public void testNothing() {
        assertEquals(3, 4);
    }

    @Test
    public void testSomething() {
<<<<<<< HEAD
        assertEquals(10, 4);
=======
        assertEquals(9, 4);
>>>>>>> ac63acb5
    }
}<|MERGE_RESOLUTION|>--- conflicted
+++ resolved
@@ -16,10 +16,6 @@
 
     @Test
     public void testSomething() {
-<<<<<<< HEAD
-        assertEquals(10, 4);
-=======
-        assertEquals(9, 4);
->>>>>>> ac63acb5
+        assertEquals(9.5, 4);
     }
 }